"""OpenAI client wrapper."""

from __future__ import annotations


from typing import Any


from .. import middleware, config
from ..tokenizer import get_model_vendor, count_tokens


def _extract_text_segments(content: Any) -> list[str]:
    """Flatten rich message content into plain-text segments."""

    segments: list[str] = []

    def _collect(value: Any) -> None:
        if isinstance(value, str):
            if value:
                segments.append(value)
            return

        if isinstance(value, list):
            for item in value:
                _collect(item)
            return

        if isinstance(value, dict):
            handled = False
            for key in ("text", "input_text", "output_text", "content", "value", "arguments"):
                if key in value:
                    handled = True
                    _collect(value[key])

            if handled:
                return

            segment_type = value.get("type")
            if segment_type in {"image_url", "input_audio", "output_audio", "audio", "tool_result"}:
                return

            fallback = value.get("message")
            if isinstance(fallback, str) and fallback:
                segments.append(fallback)
                return
            if fallback not in (None, ""):
                try:
                    fallback_str = str(fallback)
                except Exception:  # pragma: no cover - defensive
                    fallback_str = ""
                if fallback_str:
                    segments.append(fallback_str)
            return

        if value is None:
            return

        try:
            text = str(value)
        except Exception:  # pragma: no cover - defensive
            text = ""

        if text:
            segments.append(text)

    _collect(content)
    return segments


def _normalize_message_content(content: Any) -> str:
    """Normalize a message content field into plain text."""

    parts = _extract_text_segments(content)
    return " ".join(part for part in parts if part)


def _build_prompt_text(messages: list[Any]) -> str:
    """Flatten a list of chat messages into a single prompt string."""

    normalized: list[str] = []
    for msg in messages:
        if not isinstance(msg, dict):
            continue
        text = _normalize_message_content(msg.get("content"))
        if text:
            normalized.append(text)
    return " ".join(normalized)


def _is_tokenize_fallback_enabled() -> bool:
    """Determine whether tokenization fallback should be attempted."""

    try:
        return config.load_config().tokenize_fallback
    except ValueError:
        return config.load_config_permissive().tokenize_fallback


<<<<<<< HEAD
def _coerce_messages(payload: Any) -> list[Any]:
    """Ensure chat payloads are realized as a list for reuse."""

    if payload is None:
        return []
    if isinstance(payload, list):
        return payload
    return list(payload)


def _collect_completion_text(message: Any) -> str:
    """Extract plain text from an assistant message for tokenization."""

    if message is None:
        return ""

    segments: list[str] = []

    if isinstance(message, dict):
        content = message.get("content")
        tool_calls = message.get("tool_calls")
    else:
        content = getattr(message, "content", None)
        tool_calls = getattr(message, "tool_calls", None)

    if content:
        segments.extend(_extract_text_segments(content))

    if tool_calls:
        segments.extend(_extract_text_segments(tool_calls))

    if not segments:
        try:
            fallback = str(message)
        except Exception:  # pragma: no cover - defensive
            fallback = ""
        if fallback:
            segments.append(fallback)

    return " ".join(part for part in segments if part)


=======
>>>>>>> 129020a0
def chat_completion(client, **kwargs):
    """OpenAI chat completion with enhanced cost tracking."""

    model = kwargs.get("model")
<<<<<<< HEAD
    messages = _coerce_messages(kwargs.get("messages"))
    kwargs["messages"] = messages
=======
    messages = kwargs.get("messages", [])
>>>>>>> 129020a0

    tokenize_fallback_enabled = _is_tokenize_fallback_enabled()
    prompt_for_span = None
    if tokenize_fallback_enabled and messages:
<<<<<<< HEAD
        prompt_for_span = _build_prompt_text(messages)
=======
        prompt_for_span = _build_prompt_text(list(messages))
>>>>>>> 129020a0

    usage: dict = {}
    vendor = get_model_vendor(model) if model else "openai"

    with middleware.llm_call(
        model=model,
        vendor=vendor,
        usage=usage,
        prompt=prompt_for_span,
    ):
        response = client.chat.completions.create(**kwargs)
        resp_usage = getattr(response, "usage", {}) or {}
        if hasattr(resp_usage, "model_dump") and callable(resp_usage.model_dump):
            resp_usage = resp_usage.model_dump()
        usage.update(resp_usage)

        if tokenize_fallback_enabled:
            if not usage.get("prompt_tokens") and messages:
<<<<<<< HEAD
                prompt_text = prompt_for_span or _build_prompt_text(messages)
                if prompt_text:
                    usage["prompt_tokens"] = count_tokens(prompt_text, model, vendor)
            if not usage.get("completion_tokens") and response.choices:
                completion_text = _collect_completion_text(response.choices[0].message)
=======
                prompt_text = prompt_for_span or _build_prompt_text(list(messages))
                if prompt_text:
                    usage["prompt_tokens"] = count_tokens(prompt_text, model, vendor)
            if not usage.get("completion_tokens") and response.choices:
                completion_text = response.choices[0].message.content or ""
>>>>>>> 129020a0
                if completion_text:
                    usage["completion_tokens"] = count_tokens(completion_text, model, vendor)

        return response<|MERGE_RESOLUTION|>--- conflicted
+++ resolved
@@ -97,70 +97,16 @@
         return config.load_config_permissive().tokenize_fallback
 
 
-<<<<<<< HEAD
-def _coerce_messages(payload: Any) -> list[Any]:
-    """Ensure chat payloads are realized as a list for reuse."""
-
-    if payload is None:
-        return []
-    if isinstance(payload, list):
-        return payload
-    return list(payload)
-
-
-def _collect_completion_text(message: Any) -> str:
-    """Extract plain text from an assistant message for tokenization."""
-
-    if message is None:
-        return ""
-
-    segments: list[str] = []
-
-    if isinstance(message, dict):
-        content = message.get("content")
-        tool_calls = message.get("tool_calls")
-    else:
-        content = getattr(message, "content", None)
-        tool_calls = getattr(message, "tool_calls", None)
-
-    if content:
-        segments.extend(_extract_text_segments(content))
-
-    if tool_calls:
-        segments.extend(_extract_text_segments(tool_calls))
-
-    if not segments:
-        try:
-            fallback = str(message)
-        except Exception:  # pragma: no cover - defensive
-            fallback = ""
-        if fallback:
-            segments.append(fallback)
-
-    return " ".join(part for part in segments if part)
-
-
-=======
->>>>>>> 129020a0
 def chat_completion(client, **kwargs):
     """OpenAI chat completion with enhanced cost tracking."""
 
     model = kwargs.get("model")
-<<<<<<< HEAD
-    messages = _coerce_messages(kwargs.get("messages"))
-    kwargs["messages"] = messages
-=======
     messages = kwargs.get("messages", [])
->>>>>>> 129020a0
 
     tokenize_fallback_enabled = _is_tokenize_fallback_enabled()
     prompt_for_span = None
     if tokenize_fallback_enabled and messages:
-<<<<<<< HEAD
-        prompt_for_span = _build_prompt_text(messages)
-=======
         prompt_for_span = _build_prompt_text(list(messages))
->>>>>>> 129020a0
 
     usage: dict = {}
     vendor = get_model_vendor(model) if model else "openai"
@@ -179,19 +125,11 @@
 
         if tokenize_fallback_enabled:
             if not usage.get("prompt_tokens") and messages:
-<<<<<<< HEAD
-                prompt_text = prompt_for_span or _build_prompt_text(messages)
-                if prompt_text:
-                    usage["prompt_tokens"] = count_tokens(prompt_text, model, vendor)
-            if not usage.get("completion_tokens") and response.choices:
-                completion_text = _collect_completion_text(response.choices[0].message)
-=======
                 prompt_text = prompt_for_span or _build_prompt_text(list(messages))
                 if prompt_text:
                     usage["prompt_tokens"] = count_tokens(prompt_text, model, vendor)
             if not usage.get("completion_tokens") and response.choices:
                 completion_text = response.choices[0].message.content or ""
->>>>>>> 129020a0
                 if completion_text:
                     usage["completion_tokens"] = count_tokens(completion_text, model, vendor)
 
