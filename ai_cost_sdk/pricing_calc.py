"""Pricing helpers."""

from __future__ import annotations

import os
<<<<<<< HEAD
from decimal import Decimal
=======
>>>>>>> 369d28a8

from .pricing import load_pricing
from .config import load_config

# Cache for pricing data to avoid repeated loading
_pricing_cache: dict = {}
_current_snapshot: str = ""
_DEFAULT_PRICING_SNAPSHOT = (
    load_pricing.__defaults__[0] if load_pricing.__defaults__ else "openai-2025-09"
)
# Maintain backwards compatibility for modules that import the snapshot constant.
PRICING_SNAPSHOT_ID = os.getenv("PRICING_SNAPSHOT", _DEFAULT_PRICING_SNAPSHOT)


def _resolve_pricing_snapshot() -> str:
    """Determine which pricing snapshot should be used."""

    try:
        return load_config().pricing_snapshot
    except ValueError:
        # Fall back to the environment variable/default when tenant/project are missing.
        return os.getenv("PRICING_SNAPSHOT", _DEFAULT_PRICING_SNAPSHOT)


def _resolve_pricing_snapshot() -> str:
    """Return the pricing snapshot ID without enforcing tenant/project config."""

    try:
        config = load_config()
    except ValueError:
        # When tenant/project values are missing we still want pricing helpers to
        # operate. Fall back to reading the snapshot directly from the
        # environment, mirroring the default used by ``load_config``.
        return os.getenv("PRICING_SNAPSHOT", "openai-2025-09")

    return config.pricing_snapshot


def _get_pricing_data():
    """Get pricing data, loading from config if needed."""
<<<<<<< HEAD
    global _pricing_cache, _current_snapshot, PRICING_SNAPSHOT_ID
=======
    global _pricing_cache, _current_snapshot
>>>>>>> 369d28a8

    snapshot_id = _resolve_pricing_snapshot()
    if _current_snapshot != snapshot_id or not _pricing_cache:
        _pricing_cache, _current_snapshot = load_pricing(snapshot_id)
<<<<<<< HEAD
        PRICING_SNAPSHOT_ID = _current_snapshot
=======
>>>>>>> 369d28a8

    return _pricing_cache, _current_snapshot


def llm_cost(
    model: str, in_tokens: int = 0, out_tokens: int = 0, cached_tokens: int = 0, vendor: str = "openai"
) -> float:
    """Calculate LLM cost based on vendor and model."""
    pricing_table, _ = _get_pricing_data()
    prices = pricing_table.get(vendor, {}).get(model, {})

    # If no pricing found for this vendor/model, return 0 with a warning
    if not prices:
        # Log a warning for unknown vendor/model combinations
        import warnings
        warnings.warn(f"No pricing data found for {vendor}/{model}. Cost will be 0.", UserWarning)
        return 0.0

    price_in = prices.get("in", 0.0)
    price_out = prices.get("out", 0.0)
    thousand = Decimal(1000)
    cost_decimal = (Decimal(in_tokens) / thousand) * Decimal(str(price_in))
    cost_decimal += (Decimal(out_tokens) / thousand) * Decimal(str(price_out))
    cost = float(cost_decimal)
    if cached_tokens:
        cost -= (cached_tokens / 1000) * price_in
    return cost


def embedding_cost(model: str, tokens: int = 0) -> float:
    pricing_table, _ = _get_pricing_data()
    price = pricing_table.get("embeddings", {}).get(model, 0.0)
    cost = (tokens / 1000) * price
    return cost


def tool_cost(unit_price: float | None) -> float:
    return float(unit_price or 0.0)


def rag_search_cost(read_units: int, price_per_unit: float) -> float:
    return read_units * price_per_unit


def is_model_supported(model: str, vendor: str) -> bool:
    """Check if a model is supported in the pricing table."""
    pricing_table, _ = _get_pricing_data()
    return bool(pricing_table.get(vendor, {}).get(model))


def get_supported_models(vendor: str) -> list[str]:
    """Get list of supported models for a vendor."""
    pricing_table, _ = _get_pricing_data()
    return list(pricing_table.get(vendor, {}).keys())


def get_supported_vendors() -> list[str]:
    """Get list of supported vendors."""
    pricing_table, _ = _get_pricing_data()
    return [k for k in pricing_table.keys() if k != "embeddings"]


def get_pricing_snapshot_id() -> str:
    """Get the current pricing snapshot ID."""
    _, snapshot_id = _get_pricing_data()
    return snapshot_id<|MERGE_RESOLUTION|>--- conflicted
+++ resolved
@@ -3,10 +3,7 @@
 from __future__ import annotations
 
 import os
-<<<<<<< HEAD
 from decimal import Decimal
-=======
->>>>>>> 369d28a8
 
 from .pricing import load_pricing
 from .config import load_config
@@ -47,21 +44,13 @@
 
 def _get_pricing_data():
     """Get pricing data, loading from config if needed."""
-<<<<<<< HEAD
+
     global _pricing_cache, _current_snapshot, PRICING_SNAPSHOT_ID
-=======
-    global _pricing_cache, _current_snapshot
->>>>>>> 369d28a8
 
     snapshot_id = _resolve_pricing_snapshot()
     if _current_snapshot != snapshot_id or not _pricing_cache:
         _pricing_cache, _current_snapshot = load_pricing(snapshot_id)
-<<<<<<< HEAD
         PRICING_SNAPSHOT_ID = _current_snapshot
-=======
->>>>>>> 369d28a8
-
-    return _pricing_cache, _current_snapshot
 
 
 def llm_cost(
