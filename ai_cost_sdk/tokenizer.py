<<<<<<< HEAD
"""Multi-LLM tokenizer support for accurate token counting."""

from __future__ import annotations

import math
import re
from functools import lru_cache
from typing import Dict, List

try:  # pragma: no cover - exercised indirectly
    import tiktoken

    TIKTOKEN_AVAILABLE = True
except ImportError:  # pragma: no cover - exercised indirectly
    TIKTOKEN_AVAILABLE = False

# Track models whose encodings could not be loaded so we can avoid repeated attempts.
_FAILED_ENCODINGS: set[str] = set()

# Model to encoding mapping for OpenAI models
OPENAI_MODEL_ENCODINGS: Dict[str, str] = {
    "gpt-4o": "o200k_base",
    "gpt-4o-mini": "o200k_base",
    "gpt-4": "cl100k_base",
    "gpt-4-turbo": "cl100k_base",
    "gpt-3.5-turbo": "cl100k_base",
    "text-embedding-3-large": "cl100k_base",
    "text-embedding-3-small": "cl100k_base",
    "text-embedding-ada-002": "cl100k_base",
}

# Claude model patterns (approximate tokenization)
CLAUDE_MODEL_PATTERNS: Dict[str, str] = {
    "claude-3-5-sonnet": r"\S+",
    "claude-3-5-haiku": r"\S+",
    "claude-3-opus": r"\S+",
    "claude-3-sonnet": r"\S+",
    "claude-3-haiku": r"\S+",
}

# Gemini model patterns (approximate tokenization)
GEMINI_MODEL_PATTERNS: Dict[str, str] = {
    "gemini-pro": r"\S+",
    "gemini-pro-vision": r"\S+",
    "gemini-1.5-pro": r"\S+",
    "gemini-1.5-flash": r"\S+",
}


def _estimate_tokens(words: list[str], text: str) -> int:
    """Estimate token counts when an exact tokenizer is unavailable."""

    if not words:
        return 0

    char_estimate = max(1, math.ceil(len(text) / 4))

    if len(words) <= 3:
        # Short snippets: slightly over-estimate relative to word count.
        return max(char_estimate, len(words) + 1)
    if len(words) <= 10:
        # Slightly longer snippets: lean towards a mild over-estimate.
        return max(char_estimate, math.ceil(len(words) * 1.2))

    # Long texts: rely on character-based estimate and round up.
    return char_estimate


@lru_cache(maxsize=None)
def _get_openai_encoding(model: str, encoding_fn_id: int):  # pragma: no cover - exercised indirectly
    """Cache tiktoken encodings per-model to avoid repeated lookups."""

    if not TIKTOKEN_AVAILABLE:
        raise RuntimeError("tiktoken is not available")

    encoding_name = OPENAI_MODEL_ENCODINGS.get(model, "cl100k_base")
    return tiktoken.get_encoding(encoding_name)


def _fetch_openai_encoding(model: str):  # pragma: no cover - exercised indirectly
    if model in _FAILED_ENCODINGS:
        raise RuntimeError("encoding unavailable")

    try:
        return _get_openai_encoding(model, id(tiktoken.get_encoding))
    except Exception:
        _FAILED_ENCODINGS.add(model)
        raise


def count_tokens_openai(text: str, model: str) -> int:
    """Count tokens for OpenAI models using tiktoken."""

    if not TIKTOKEN_AVAILABLE:
        words = re.findall(r"\S+", text)
        return _estimate_tokens(words, text)

    try:
        encoding = _fetch_openai_encoding(model)
        return len(encoding.encode(text))
    except Exception:
        words = re.findall(r"\S+", text)
        return _estimate_tokens(words, text)


def count_tokens_claude(text: str, model: str) -> int:
    """Count tokens for Claude models using word-based approximation."""

    words = re.findall(r"\S+", text)
    return len(words)


def count_tokens_gemini(text: str, model: str) -> int:
    """Count tokens for Gemini models using word-based approximation."""

    words = re.findall(r"\S+", text)
    return len(words)


def count_tokens(text: str, model: str, vendor: str = "openai") -> int:
    """Count tokens for text using the appropriate tokenizer for the model."""

    if not text:
        return 0

    vendor = vendor.lower()

    if vendor == "openai":
        return count_tokens_openai(text, model)
    if vendor == "claude":
        return count_tokens_claude(text, model)
    if vendor == "gemini":
        return count_tokens_gemini(text, model)

    # Default fallback for unknown vendors
    return max(1, math.ceil(len(text) / 4))


_ORIGINAL_COUNT_TOKENS = count_tokens


def count_tokens_batch(texts: List[str], model: str, vendor: str = "openai") -> int:
    """Count tokens for a batch of texts."""

    if not texts:
        return 0

    vendor = vendor.lower()

    if (
        vendor == "openai"
        and TIKTOKEN_AVAILABLE
        and count_tokens is _ORIGINAL_COUNT_TOKENS
    ):
        try:
            encoding = _fetch_openai_encoding(model)
            if hasattr(encoding, "encode_batch"):
                return sum(len(tokens) for tokens in encoding.encode_batch(texts))
            if hasattr(encoding, "encode_ordinary_batch"):
                return sum(len(tokens) for tokens in encoding.encode_ordinary_batch(texts))
            return sum(len(encoding.encode(text)) for text in texts)
        except Exception:
            pass

    return sum(count_tokens(text, model, vendor) for text in texts)


def get_model_vendor(model: str) -> str:
    """Infer vendor from model name."""

    model_lower = model.lower()

    if any(openai_model in model_lower for openai_model in ["gpt", "text-embedding"]):
        return "openai"
    if "claude" in model_lower:
        return "claude"
    if "gemini" in model_lower:
        return "gemini"
    return "unknown"


def validate_model_support(model: str, vendor: str) -> bool:
    """Check if a model is supported by the tokenizer."""

    vendor = vendor.lower()

    if vendor == "openai":
        return model in OPENAI_MODEL_ENCODINGS
    if vendor == "claude":
        return any(pattern in model.lower() for pattern in CLAUDE_MODEL_PATTERNS)
    if vendor == "gemini":
        return any(pattern in model.lower() for pattern in GEMINI_MODEL_PATTERNS)
    return False
=======
"""Multi-LLM tokenizer support for accurate token counting."""

from __future__ import annotations

import re
from typing import Dict, List, Optional, Union

try:
    import tiktoken
    TIKTOKEN_AVAILABLE = True
except ImportError:
    TIKTOKEN_AVAILABLE = False

# Model to encoding mapping for OpenAI models
OPENAI_MODEL_ENCODINGS = {
    "gpt-4o": "o200k_base",
    "gpt-4o-mini": "o200k_base", 
    "gpt-4": "cl100k_base",
    "gpt-4-turbo": "cl100k_base",
    "gpt-3.5-turbo": "cl100k_base",
    "text-embedding-3-large": "cl100k_base",
    "text-embedding-3-small": "cl100k_base",
    "text-embedding-ada-002": "cl100k_base",
}

# Claude model patterns (approximate tokenization)
CLAUDE_MODEL_PATTERNS = {
    "claude-3-5-sonnet": r"\S+",
    "claude-3-5-haiku": r"\S+", 
    "claude-3-opus": r"\S+",
    "claude-3-sonnet": r"\S+",
    "claude-3-haiku": r"\S+",
}

# Gemini model patterns (approximate tokenization)
GEMINI_MODEL_PATTERNS = {
    "gemini-pro": r"\S+",
    "gemini-pro-vision": r"\S+",
    "gemini-1.5-pro": r"\S+",
    "gemini-1.5-flash": r"\S+",
}


def count_tokens_openai(text: str, model: str) -> int:
    """Count tokens for OpenAI models using tiktoken."""
    if not TIKTOKEN_AVAILABLE:
        # Hybrid fallback approach: word-based for short texts, character-based for long texts
        words = re.findall(r'\S+', text)
        if not words:
            return 0
        
        if len(words) <= 3:
            # Very short texts: usually 1 token per word
            return len(words)
        elif len(words) <= 10:
            # Short texts: ~1.2 tokens per word
            return max(1, int(len(words) * 1.2))
        else:
            # Long texts: character-based estimation
            return max(1, (len(text) + 3) // 4)
    
    encoding_name = OPENAI_MODEL_ENCODINGS.get(model, "cl100k_base")
    try:
        encoding = tiktoken.get_encoding(encoding_name)
        return len(encoding.encode(text))
    except Exception:
        # Fallback to hybrid approach when tiktoken fails
        words = re.findall(r'\S+', text)
        if not words:
            return 0
        
        if len(words) <= 3:
            # Very short texts: usually 1 token per word
            return len(words)
        elif len(words) <= 10:
            # Short texts: ~1.2 tokens per word
            return max(1, int(len(words) * 1.2))
        else:
            # Long texts: character-based estimation
            return max(1, (len(text) + 3) // 4)


def count_tokens_claude(text: str, model: str) -> int:
    """Count tokens for Claude models using word-based approximation."""
    # Claude uses a different tokenization scheme, but word-based approximation is reasonable
    # This is more accurate than character-based for Claude
    words = re.findall(r'\S+', text)
    return len(words)


def count_tokens_gemini(text: str, model: str) -> int:
    """Count tokens for Gemini models using word-based approximation."""
    # Gemini also uses different tokenization, word-based approximation is reasonable
    words = re.findall(r'\S+', text)
    return len(words)


def count_tokens(text: str, model: str, vendor: str = "openai") -> int:
    """
    Count tokens for text using the appropriate tokenizer for the model.
    
    Args:
        text: Input text to tokenize
        model: Model name (e.g., "gpt-4o", "claude-3-5-sonnet")
        vendor: Vendor name ("openai", "claude", "gemini")
    
    Returns:
        Number of tokens
    """
    if not text:
        return 0
    
    vendor = vendor.lower()
    
    if vendor == "openai":
        return count_tokens_openai(text, model)
    elif vendor == "claude":
        return count_tokens_claude(text, model)
    elif vendor == "gemini":
        return count_tokens_gemini(text, model)
    else:
        # Default fallback for unknown vendors
        return (len(text) + 3) // 4


def count_tokens_batch(texts: List[str], model: str, vendor: str = "openai") -> int:
    """
    Count tokens for a batch of texts.
    
    Args:
        texts: List of input texts
        model: Model name
        vendor: Vendor name
    
    Returns:
        Total number of tokens across all texts
    """
    return sum(count_tokens(text, model, vendor) for text in texts)


def get_model_vendor(model: str) -> str:
    """
    Infer vendor from model name.
    
    Args:
        model: Model name
    
    Returns:
        Vendor name ("openai", "claude", "gemini", "unknown")
    """
    model_lower = model.lower()
    
    if any(openai_model in model_lower for openai_model in ["gpt", "text-embedding"]):
        return "openai"
    elif "claude" in model_lower:
        return "claude"
    elif "gemini" in model_lower:
        return "gemini"
    else:
        return "unknown"


def validate_model_support(model: str, vendor: str) -> bool:
    """
    Check if a model is supported by the tokenizer.
    
    Args:
        model: Model name
        vendor: Vendor name
    
    Returns:
        True if model is supported
    """
    vendor = vendor.lower()
    
    if vendor == "openai":
        return model in OPENAI_MODEL_ENCODINGS
    elif vendor == "claude":
        return any(pattern in model.lower() for pattern in CLAUDE_MODEL_PATTERNS)
    elif vendor == "gemini":
        return any(pattern in model.lower() for pattern in GEMINI_MODEL_PATTERNS)
    else:
        return False
>>>>>>> 369d28a8
<|MERGE_RESOLUTION|>--- conflicted
+++ resolved
@@ -1,4 +1,3 @@
-<<<<<<< HEAD
 """Multi-LLM tokenizer support for accurate token counting."""
 
 from __future__ import annotations
@@ -191,189 +190,4 @@
         return any(pattern in model.lower() for pattern in CLAUDE_MODEL_PATTERNS)
     if vendor == "gemini":
         return any(pattern in model.lower() for pattern in GEMINI_MODEL_PATTERNS)
-    return False
-=======
-"""Multi-LLM tokenizer support for accurate token counting."""
-
-from __future__ import annotations
-
-import re
-from typing import Dict, List, Optional, Union
-
-try:
-    import tiktoken
-    TIKTOKEN_AVAILABLE = True
-except ImportError:
-    TIKTOKEN_AVAILABLE = False
-
-# Model to encoding mapping for OpenAI models
-OPENAI_MODEL_ENCODINGS = {
-    "gpt-4o": "o200k_base",
-    "gpt-4o-mini": "o200k_base", 
-    "gpt-4": "cl100k_base",
-    "gpt-4-turbo": "cl100k_base",
-    "gpt-3.5-turbo": "cl100k_base",
-    "text-embedding-3-large": "cl100k_base",
-    "text-embedding-3-small": "cl100k_base",
-    "text-embedding-ada-002": "cl100k_base",
-}
-
-# Claude model patterns (approximate tokenization)
-CLAUDE_MODEL_PATTERNS = {
-    "claude-3-5-sonnet": r"\S+",
-    "claude-3-5-haiku": r"\S+", 
-    "claude-3-opus": r"\S+",
-    "claude-3-sonnet": r"\S+",
-    "claude-3-haiku": r"\S+",
-}
-
-# Gemini model patterns (approximate tokenization)
-GEMINI_MODEL_PATTERNS = {
-    "gemini-pro": r"\S+",
-    "gemini-pro-vision": r"\S+",
-    "gemini-1.5-pro": r"\S+",
-    "gemini-1.5-flash": r"\S+",
-}
-
-
-def count_tokens_openai(text: str, model: str) -> int:
-    """Count tokens for OpenAI models using tiktoken."""
-    if not TIKTOKEN_AVAILABLE:
-        # Hybrid fallback approach: word-based for short texts, character-based for long texts
-        words = re.findall(r'\S+', text)
-        if not words:
-            return 0
-        
-        if len(words) <= 3:
-            # Very short texts: usually 1 token per word
-            return len(words)
-        elif len(words) <= 10:
-            # Short texts: ~1.2 tokens per word
-            return max(1, int(len(words) * 1.2))
-        else:
-            # Long texts: character-based estimation
-            return max(1, (len(text) + 3) // 4)
-    
-    encoding_name = OPENAI_MODEL_ENCODINGS.get(model, "cl100k_base")
-    try:
-        encoding = tiktoken.get_encoding(encoding_name)
-        return len(encoding.encode(text))
-    except Exception:
-        # Fallback to hybrid approach when tiktoken fails
-        words = re.findall(r'\S+', text)
-        if not words:
-            return 0
-        
-        if len(words) <= 3:
-            # Very short texts: usually 1 token per word
-            return len(words)
-        elif len(words) <= 10:
-            # Short texts: ~1.2 tokens per word
-            return max(1, int(len(words) * 1.2))
-        else:
-            # Long texts: character-based estimation
-            return max(1, (len(text) + 3) // 4)
-
-
-def count_tokens_claude(text: str, model: str) -> int:
-    """Count tokens for Claude models using word-based approximation."""
-    # Claude uses a different tokenization scheme, but word-based approximation is reasonable
-    # This is more accurate than character-based for Claude
-    words = re.findall(r'\S+', text)
-    return len(words)
-
-
-def count_tokens_gemini(text: str, model: str) -> int:
-    """Count tokens for Gemini models using word-based approximation."""
-    # Gemini also uses different tokenization, word-based approximation is reasonable
-    words = re.findall(r'\S+', text)
-    return len(words)
-
-
-def count_tokens(text: str, model: str, vendor: str = "openai") -> int:
-    """
-    Count tokens for text using the appropriate tokenizer for the model.
-    
-    Args:
-        text: Input text to tokenize
-        model: Model name (e.g., "gpt-4o", "claude-3-5-sonnet")
-        vendor: Vendor name ("openai", "claude", "gemini")
-    
-    Returns:
-        Number of tokens
-    """
-    if not text:
-        return 0
-    
-    vendor = vendor.lower()
-    
-    if vendor == "openai":
-        return count_tokens_openai(text, model)
-    elif vendor == "claude":
-        return count_tokens_claude(text, model)
-    elif vendor == "gemini":
-        return count_tokens_gemini(text, model)
-    else:
-        # Default fallback for unknown vendors
-        return (len(text) + 3) // 4
-
-
-def count_tokens_batch(texts: List[str], model: str, vendor: str = "openai") -> int:
-    """
-    Count tokens for a batch of texts.
-    
-    Args:
-        texts: List of input texts
-        model: Model name
-        vendor: Vendor name
-    
-    Returns:
-        Total number of tokens across all texts
-    """
-    return sum(count_tokens(text, model, vendor) for text in texts)
-
-
-def get_model_vendor(model: str) -> str:
-    """
-    Infer vendor from model name.
-    
-    Args:
-        model: Model name
-    
-    Returns:
-        Vendor name ("openai", "claude", "gemini", "unknown")
-    """
-    model_lower = model.lower()
-    
-    if any(openai_model in model_lower for openai_model in ["gpt", "text-embedding"]):
-        return "openai"
-    elif "claude" in model_lower:
-        return "claude"
-    elif "gemini" in model_lower:
-        return "gemini"
-    else:
-        return "unknown"
-
-
-def validate_model_support(model: str, vendor: str) -> bool:
-    """
-    Check if a model is supported by the tokenizer.
-    
-    Args:
-        model: Model name
-        vendor: Vendor name
-    
-    Returns:
-        True if model is supported
-    """
-    vendor = vendor.lower()
-    
-    if vendor == "openai":
-        return model in OPENAI_MODEL_ENCODINGS
-    elif vendor == "claude":
-        return any(pattern in model.lower() for pattern in CLAUDE_MODEL_PATTERNS)
-    elif vendor == "gemini":
-        return any(pattern in model.lower() for pattern in GEMINI_MODEL_PATTERNS)
-    else:
-        return False
->>>>>>> 369d28a8
+    return False